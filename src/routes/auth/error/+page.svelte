<script>
<<<<<<< HEAD
	import { page } from '$app/stores';
</script>

<div class="error-container">
	<h1>Authentication Error</h1>

	{#if $page.url.searchParams.get('error')}
		<p class="error-message">{$page.url.searchParams.get('error')}</p>
	{:else}
		<p class="error-message">
			You must confirm your email before logging in. Please check your inbox for a verification
			link.
		</p>
	{/if}

	<a href="/auth" class="back-button">Back to Login</a>
=======
	import { Button } from '$lib/components';
</script>

<div class="error-container">
	<div class="error-card">
		<div class="error-icon">
			<svg width="64" height="64" viewBox="0 0 24 24" fill="none" stroke="currentColor" stroke-width="2" stroke-linecap="round" stroke-linejoin="round">
				<circle cx="12" cy="12" r="10"></circle>
				<line x1="12" y1="8" x2="12" y2="12"></line>
				<line x1="12" y1="16" x2="12.01" y2="16"></line>
			</svg>
		</div>
		
		<h1 class="error-title">Authentication Error</h1>
		
		<p class="error-message">
			We couldn't log you in. This might be due to incorrect credentials or a temporary issue with our service.
		</p>
		
		<div class="error-actions">
			<a href="/auth">
				<Button 
					variant="primary" 
					size="md" 
					rounded={true}
				>
					Back to Login
				</Button>
			</a>
		</div>
	</div>
>>>>>>> fd048f0e
</div>

<style>
	.error-container {
<<<<<<< HEAD
		max-width: 500px;
		margin: 4rem auto;
		padding: 2rem;
		text-align: center;
		background-color: rgba(255, 255, 255, 0.1);
		border-radius: 8px;
		backdrop-filter: blur(10px);
		box-shadow: 0 4px 8px rgba(0, 0, 0, 0.1);
	}

	h1 {
		margin-bottom: 1.5rem;
		color: #ff5252;
	}

	.error-message {
		font-size: 1.1rem;
		line-height: 1.5;
		margin-bottom: 2rem;
	}

	.back-button {
		display: inline-block;
		padding: 0.75rem 1.5rem;
		background-color: var(--primary-color, #5e35b1);
		color: white;
		text-decoration: none;
		border-radius: 4px;
		font-weight: 500;
		transition: background-color 0.3s;
	}

	.back-button:hover {
		background-color: var(--primary-color-dark, #4527a0);
=======
		display: flex;
		justify-content: center;
		align-items: center;
		min-height: 100vh;
		width: 100%;
		background-color: var(--background-green);
		padding: 1rem;
		background-image: url("data:image/svg+xml,%3Csvg width='60' height='60' viewBox='0 0 60 60' xmlns='http://www.w3.org/2000/svg'%3E%3Cg fill='none' fill-rule='evenodd'%3E%3Cg fill='%23ffffff' fill-opacity='0.1'%3E%3Cpath d='M36 34v-4h-2v4h-4v2h4v4h2v-4h4v-2h-4zm0-30V0h-2v4h-4v2h4v4h2V6h4V4h-4zM6 34v-4H4v4H0v2h4v4h2v-4h4v-2H6zM6 4V0H4v4H0v2h4v4h2V6h4V4H6z'/%3E%3C/g%3E%3C/g%3E%3C/svg%3E");
	}

	.error-card {
		background-color: white;
		border-radius: 16px;
		padding: 2.5rem 2rem;
		width: 100%;
		max-width: 450px;
		box-shadow: 0 8px 30px rgba(0, 0, 0, 0.1);
		text-align: center;
		animation: slideUp 0.5s ease-out;
	}

	.error-icon {
		width: 80px;
		height: 80px;
		margin: 0 auto 1.5rem;
		display: flex;
		align-items: center;
		justify-content: center;
		color: #ff6b6b;
		background-color: rgba(255, 107, 107, 0.1);
		border-radius: 50%;
		padding: 1rem;
	}

	.error-title {
		font-size: 1.8rem;
		margin-bottom: 1rem;
		color: #333;
	}

	.error-message {
		color: #666;
		margin-bottom: 2rem;
		line-height: 1.6;
	}

	.error-actions {
		display: flex;
		justify-content: center;
	}

	@keyframes slideUp {
		from {
			opacity: 0;
			transform: translateY(20px);
		}
		to {
			opacity: 1;
			transform: translateY(0);
		}
	}

	@media (max-width: 500px) {
		.error-card {
			padding: 1.5rem 1rem;
		}

		.error-title {
			font-size: 1.5rem;
		}

		.error-icon {
			width: 60px;
			height: 60px;
		}
>>>>>>> fd048f0e
	}
</style><|MERGE_RESOLUTION|>--- conflicted
+++ resolved
@@ -1,22 +1,4 @@
 <script>
-<<<<<<< HEAD
-	import { page } from '$app/stores';
-</script>
-
-<div class="error-container">
-	<h1>Authentication Error</h1>
-
-	{#if $page.url.searchParams.get('error')}
-		<p class="error-message">{$page.url.searchParams.get('error')}</p>
-	{:else}
-		<p class="error-message">
-			You must confirm your email before logging in. Please check your inbox for a verification
-			link.
-		</p>
-	{/if}
-
-	<a href="/auth" class="back-button">Back to Login</a>
-=======
 	import { Button } from '$lib/components';
 </script>
 
@@ -48,47 +30,10 @@
 			</a>
 		</div>
 	</div>
->>>>>>> fd048f0e
 </div>
 
 <style>
 	.error-container {
-<<<<<<< HEAD
-		max-width: 500px;
-		margin: 4rem auto;
-		padding: 2rem;
-		text-align: center;
-		background-color: rgba(255, 255, 255, 0.1);
-		border-radius: 8px;
-		backdrop-filter: blur(10px);
-		box-shadow: 0 4px 8px rgba(0, 0, 0, 0.1);
-	}
-
-	h1 {
-		margin-bottom: 1.5rem;
-		color: #ff5252;
-	}
-
-	.error-message {
-		font-size: 1.1rem;
-		line-height: 1.5;
-		margin-bottom: 2rem;
-	}
-
-	.back-button {
-		display: inline-block;
-		padding: 0.75rem 1.5rem;
-		background-color: var(--primary-color, #5e35b1);
-		color: white;
-		text-decoration: none;
-		border-radius: 4px;
-		font-weight: 500;
-		transition: background-color 0.3s;
-	}
-
-	.back-button:hover {
-		background-color: var(--primary-color-dark, #4527a0);
-=======
 		display: flex;
 		justify-content: center;
 		align-items: center;
@@ -164,6 +109,5 @@
 			width: 60px;
 			height: 60px;
 		}
->>>>>>> fd048f0e
 	}
 </style>