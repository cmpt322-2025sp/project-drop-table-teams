--- conflicted
+++ resolved
@@ -44,8 +44,6 @@
 			Welcome to the Math Maze Teacher Portal! Here you can manage your students and view their
 			progress.
 		</p>
-<<<<<<< HEAD
-
 		<div class="action-buttons">
 			<Button variant="secondary" size="md" rounded={true} onClick={navigateToStudentView}>
 				<div class="button-content">
@@ -65,8 +63,6 @@
 				</div>
 			</Button>
 		</div>
-=======
->>>>>>> d9985d9e
 
 		<div class="dashboard-cards">
 			<div class="card">
