import { createServerClient } from '@supabase/ssr';
import { type Handle, redirect } from '@sveltejs/kit';
import { sequence } from '@sveltejs/kit/hooks';

import { PUBLIC_SUPABASE_URL, PUBLIC_SUPABASE_ANON_KEY } from '$env/static/public';

const supabase: Handle = async ({ event, resolve }) => {
	/**
	 * Creates a Supabase client specific to this server request.
	 *
	 * The Supabase client gets the Auth token from the request cookies.
	 */
	event.locals.supabase = createServerClient(PUBLIC_SUPABASE_URL, PUBLIC_SUPABASE_ANON_KEY, {
		cookies: {
			getAll: () => event.cookies.getAll(),
			/**
			 * SvelteKit's cookies API requires `path` to be explicitly set in
			 * the cookie options. Setting `path` to `/` replicates previous/
			 * standard behavior.
			 */
			setAll: (cookiesToSet) => {
				cookiesToSet.forEach(({ name, value, options }) => {
					event.cookies.set(name, value, { ...options, path: '/' });
				});
			}
		}
	});

	/**
	 * Unlike `supabase.auth.getSession()`, which returns the session _without_
	 * validating the JWT, this function also calls `getUser()` to validate the
	 * JWT before returning the session.
	 */
	event.locals.safeGetSession = async () => {
		const {
			data: { session }
		} = await event.locals.supabase.auth.getSession();
		if (!session) {
			return { session: null, user: null };
		}

		const {
			data: { user },
			error
		} = await event.locals.supabase.auth.getUser();
		if (error) {
			// JWT validation has failed
			return { session: null, user: null };
		}

		return { session, user };
	};

	return resolve(event, {
		filterSerializedResponseHeaders(name) {
			/**
			 * Supabase libraries use the `content-range` and `x-supabase-api-version`
			 * headers, so we need to tell SvelteKit to pass it through.
			 */
			return name === 'content-range' || name === 'x-supabase-api-version';
		}
	});
};

const authGuard: Handle = async ({ event, resolve }) => {
	const { session, user } = await event.locals.safeGetSession();
	event.locals.session = session;
	event.locals.user = user;

<<<<<<< HEAD
	// Check for user role if session exists
	let userRole = 'student';
	if (session) {
		userRole = user?.user_metadata?.role || 'student';
		event.locals.userRole = userRole;
	}

	// Protected routes logic
	if (!event.locals.session) {
		// Redirect unauthenticated users from protected routes to login
		if (
			event.url.pathname.startsWith('/dashboard') ||
			event.url.pathname.startsWith('/game') ||
			event.url.pathname.startsWith('/teacher')
		) {
			redirect(303, '/auth');
		}
	} else {
		// Redirect authenticated users from auth page based on role
		if (event.url.pathname === '/auth') {
			if (userRole === 'teacher') {
				redirect(303, '/teacher');
			} else {
				redirect(303, '/dashboard');
			}
		}

		// Role-based access control
		if (userRole !== 'teacher' && event.url.pathname.startsWith('/teacher')) {
			// Students can't access teacher pages
			redirect(303, '/dashboard');
=======
	if (!event.locals.session && (event.url.pathname.startsWith('/private') || event.url.pathname.startsWith('/dashboard') || event.url.pathname.startsWith('/game'))) {
		redirect(303, '/auth');
	}

	if (event.locals.session && event.url.pathname === '/auth') {
		// Get the user role to determine where to redirect
		const { data: profileData } = await event.locals.supabase
			.from('profiles')
			.select('role')
			.eq('id', event.locals.user.id)
			.single();

		// Redirect based on role or fallback to user metadata
		if (profileData) {
			redirect(303, profileData.role === 'teacher' ? '/private/teacher' : '/private/student/dashboard');
		} else {
			// Fallback to metadata
			const role = event.locals.user.user_metadata?.role || 'student';
			redirect(303, role === 'teacher' ? '/private/teacher' : '/private/student/dashboard');
>>>>>>> fd048f0e
		}
	}

	return resolve(event);
};

export const handle: Handle = sequence(supabase, authGuard);<|MERGE_RESOLUTION|>--- conflicted
+++ resolved
@@ -67,39 +67,6 @@
 	event.locals.session = session;
 	event.locals.user = user;
 
-<<<<<<< HEAD
-	// Check for user role if session exists
-	let userRole = 'student';
-	if (session) {
-		userRole = user?.user_metadata?.role || 'student';
-		event.locals.userRole = userRole;
-	}
-
-	// Protected routes logic
-	if (!event.locals.session) {
-		// Redirect unauthenticated users from protected routes to login
-		if (
-			event.url.pathname.startsWith('/dashboard') ||
-			event.url.pathname.startsWith('/game') ||
-			event.url.pathname.startsWith('/teacher')
-		) {
-			redirect(303, '/auth');
-		}
-	} else {
-		// Redirect authenticated users from auth page based on role
-		if (event.url.pathname === '/auth') {
-			if (userRole === 'teacher') {
-				redirect(303, '/teacher');
-			} else {
-				redirect(303, '/dashboard');
-			}
-		}
-
-		// Role-based access control
-		if (userRole !== 'teacher' && event.url.pathname.startsWith('/teacher')) {
-			// Students can't access teacher pages
-			redirect(303, '/dashboard');
-=======
 	if (!event.locals.session && (event.url.pathname.startsWith('/private') || event.url.pathname.startsWith('/dashboard') || event.url.pathname.startsWith('/game'))) {
 		redirect(303, '/auth');
 	}
@@ -119,7 +86,6 @@
 			// Fallback to metadata
 			const role = event.locals.user.user_metadata?.role || 'student';
 			redirect(303, role === 'teacher' ? '/private/teacher' : '/private/student/dashboard');
->>>>>>> fd048f0e
 		}
 	}
 
