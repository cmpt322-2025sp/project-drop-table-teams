--- conflicted
+++ resolved
@@ -31,11 +31,8 @@
 # svelte data
 .svelte-kit/
 
-<<<<<<< HEAD
 # Supabase
-=======
+supabase/.temp/
+
 # Phaser Svelte template
-template-svelte/
-
->>>>>>> 27becfc1
-supabase/.temp/+template-svelte/