--- conflicted
+++ resolved
@@ -32,11 +32,8 @@
 		"vite": "^6.2.0"
 	},
 	"dependencies": {
-<<<<<<< HEAD
 		"@supabase/ssr": "^0.6.1",
 		"@supabase/supabase-js": "^2.49.4"
-=======
 		"phaser": "^3.88.2"
->>>>>>> 27becfc1
 	}
 }